[package]
name = "server"
version = "0.1.0"
edition = "2021"

[dependencies]
log = "0.4.21"
logger = { path = "../logger" }
<<<<<<< HEAD
raft = { path = "../raft" }
=======
log = { version = "0.4.21", features = ["std"] }
tokio = { version = "1.36.0", features = ["rt", "net"] }
>>>>>>> aa5cfdd8
<|MERGE_RESOLUTION|>--- conflicted
+++ resolved
@@ -4,11 +4,7 @@
 edition = "2021"
 
 [dependencies]
-log = "0.4.21"
+log = { version = "0.4.21", features = ["std"] }
 logger = { path = "../logger" }
-<<<<<<< HEAD
 raft = { path = "../raft" }
-=======
-log = { version = "0.4.21", features = ["std"] }
-tokio = { version = "1.36.0", features = ["rt", "net"] }
->>>>>>> aa5cfdd8
+tokio = { version = "1.36.0", features = ["rt", "net"] }